--- conflicted
+++ resolved
@@ -163,14 +163,9 @@
    *
    * @param suppressible holds a collection of warning IDs
    */
-<<<<<<< HEAD
-  protected boolean isSuppressed(Suppressable suppressable) {
-    return suppressable.isSuppressable() && !Collections.disjoint(
-        suppressable.getAllNames(), suppressions);
-=======
   protected boolean isSuppressed(Suppressible suppressible) {
-    return !Collections.disjoint(suppressible.getAllNames(), suppressions);
->>>>>>> 7f8b89ff
+    return suppressible.isSuppressible() && !Collections.disjoint(
+        suppressible.getAllNames(), suppressions);
   }
 
   protected <T extends Tree> void reportMatch(Description description, T match, VisitorState state)
